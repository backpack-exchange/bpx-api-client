--- conflicted
+++ resolved
@@ -255,14 +255,11 @@
             API_RFQ_QUOTE if method == Method::POST => "quoteSubmit",
             API_FUTURES_POSITION if method == Method::GET => "positionQuery",
             API_BORROW_LEND_POSITIONS if method == Method::GET => "borrowLendPositionQuery",
-<<<<<<< HEAD
             API_COLLATERAL if method == Method::GET => "collateralQuery",
-=======
             API_ACCOUNT if method == Method::GET => "accountQuery",
             API_ACCOUNT_MAX_BORROW if method == Method::GET => "maxBorrowQuantity",
             API_ACCOUNT_MAX_WITHDRAWAL if method == Method::GET => "maxWithdrawalQuantity",
             API_ACCOUNT if method == Method::PATCH => "accountUpdate",
->>>>>>> a646fa18
             _ => {
                 let req = self.client().request(method, url);
                 if let Some(payload) = payload {
